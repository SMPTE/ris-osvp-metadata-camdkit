#!/usr/bin/env python
# -*- coding: utf-8 -*-

# SPDX-License-Identifier: BSD-3-Clause
# Copyright Contributors to the SMTPE RIS OSVP Metadata Project

"""Tests for lens types"""

import unittest
<<<<<<< HEAD
import os
=======
import sys
>>>>>>> 54d1afc7
import json

from pathlib import Path

from typing import Any, Final

from pydantic import ValidationError
from pydantic.json_schema import JsonSchemaValue

from camdkit.compatibility import canonicalize_descriptions
from camdkit.lens_types import StaticLens, Distortion, Lens


CLASSIC_LENS_SCHEMA_PATH = Path("src/test/resources/classic/subschemas/lens.json")
CLASSIC_LENS_SCHEMA: JsonSchemaValue | None = None
CLASSIC_STATIC_LENS_SCHEMA_PATH = Path("src/test/resources/classic/subschemas/static_lens.json")
CLASSIC_STATIC_LENS_SCHEMA: JsonSchemaValue | None = None

def setUpModule():
    global CLASSIC_LENS_SCHEMA
    global CLASSIC_STATIC_LENS_SCHEMA
    with open(CLASSIC_LENS_SCHEMA_PATH, "r", encoding="utf-8") as fp:
        CLASSIC_LENS_SCHEMA = json.load(fp)
    with open(CLASSIC_STATIC_LENS_SCHEMA_PATH, "r", encoding="utf-8") as fp:
        CLASSIC_STATIC_LENS_SCHEMA = json.load(fp)


def tearDownModule():
    pass

class LensTypesTestCases(unittest.TestCase):

    # example of testing a struct:
    #   verify no-arg instantiation fails
    #   verify trying to instantiate with arguments of invalid type raises a validation error
    #   verify correct instantiation returns an object the attributes of which meet expectations
    #   verify one can set the object's attributes to new values
    #   when applicable, verify that trying to instantiate with arguments of the correct type
    #     but out-of-range or otherwise invalid values fail

    def test_nominal_focal_length(self):
        valid_nominal_focal_length: Final[float] = 1.0
        with self.assertRaises(ValidationError):
            StaticLens(nominal_focal_length="foo")
        with self.assertRaises(ValidationError):
            StaticLens(nominal_focal_length=0+1j)
        with self.assertRaises(ValidationError):
            StaticLens(nominal_focal_length=-1)
        with self.assertRaises(ValidationError):
            StaticLens(nominal_focal_length=0)
        static_lens = StaticLens(nominal_focal_length=sys.float_info.epsilon)
        self.assertEqual(sys.float_info.epsilon, static_lens.nominal_focal_length)
        static_lens.nominal_focal_length = valid_nominal_focal_length
        self.assertEqual(valid_nominal_focal_length, static_lens.nominal_focal_length)

    def test_f_number(self):
        valid_f_number: Final[tuple[float, ...]] = (1.0,)
        with self.assertRaises(ValidationError):
            Lens(f_number=("foo",))
        with self.assertRaises(ValidationError):
            Lens(f_number=(0 + 1j,))
        with self.assertRaises(ValidationError):
            Lens(f_number=(-1,))
        with self.assertRaises(ValidationError):
            Lens(f_number=(0,))
        static_lens = Lens(f_number=(sys.float_info.epsilon,))
        self.assertEqual((sys.float_info.epsilon,), static_lens.f_number)
        static_lens.f_number = valid_f_number
        self.assertEqual(valid_f_number, static_lens.f_number)

    def test_t_number(self):
        valid_t_number: Final[tuple[float, ...]] = (1.0,)
        with self.assertRaises(ValidationError):
            Lens(t_number=("foo",))
        with self.assertRaises(ValidationError):
            Lens(t_number=(0 + 1j),)
        with self.assertRaises(ValidationError):
            Lens(t_number=(-1,))
        with self.assertRaises(ValidationError):
            Lens(t_number=(0,))
        static_lens = Lens(t_number=(sys.float_info.epsilon,))
        self.assertEqual((sys.float_info.epsilon,), static_lens.t_number)
        static_lens.t_number = valid_t_number
        self.assertEqual(valid_t_number, static_lens.t_number)

    def test_distortion(self):
        with self.assertRaises(TypeError):
            Distortion()
        with self.assertRaises(ValidationError):
            Distortion(1)  # invalid: simple scalar of wrong type
        with self.assertRaises(ValueError):
            Distortion(tuple())  # invalid: empty radial tuple
        with self.assertRaises(ValidationError):
            Distortion((1+1j,))  # invalid: radial tuple containing wrong type
        Distortion((1.0,))  # valid: radial, no tangential, no model
        with self.assertRaises(ValueError):
            Distortion((1.0,), tuple())  # invalid: empty tangential tuple
        Distortion((1.0,), (1.0,))  # valid: radial, tangential, no model
        with self.assertRaises(ValueError):
            Distortion((1.0,), (1.0,), "")  # invalid: blank model
        valid = Distortion((1.0,), (1.0,), "Brown-Conrady")
        Distortion.validate(valid)
        expected_json: dict[str, Any] = {
            "radial": (1.0,),
            "tangential": (1.0,),
            "model": "Brown-Conrady"
        }
        json_from_instance: dict[str, Any] = Distortion.to_json(valid)
        self.assertDictEqual(expected_json, json_from_instance)
        instance_from_json: Distortion = Distortion.from_json(json_from_instance)
        self.assertEqual(valid, instance_from_json)

        full_expected_schema: JsonSchemaValue = CLASSIC_LENS_SCHEMA
        self.assertIn("properties", full_expected_schema)
        self.assertIn("distortion", full_expected_schema["properties"])
        expected_schema = full_expected_schema["properties"]["distortion"]
        full_actual_schema: JsonSchemaValue = Lens.make_json_schema()
        self.assertIn("properties", full_actual_schema)
        self.assertIn("distortion", full_actual_schema["properties"])
        actual_schema = full_actual_schema["properties"]["distortion"]
        self.assertEqual(expected_schema, actual_schema)

    def test_static_lens_schemas_match(self):
        expected: JsonSchemaValue = CLASSIC_STATIC_LENS_SCHEMA
        actual = StaticLens.make_json_schema()
        self.assertDictEqual(expected, actual)

    def test_regular_lens_schemas_match(self):
        expected: JsonSchemaValue = CLASSIC_LENS_SCHEMA
        actual = Lens.make_json_schema()
        tmp_path = os.path.join(os.path.abspath(os.sep), "tmp")
        if not os.path.exists(tmp_path):
            os.mkdir(tmp_path)
        with open(os.path.join(tmp_path, "sorted_expected_lens_schema.json"), "w") as ef:
            json.dump(expected, ef, indent=4, sort_keys=True)
        with open(os.path.join(tmp_path, "sorted_actual_lens_schema.json"), "w") as cf:
            json.dump(actual, cf, indent=4, sort_keys=True)
        self.assertEqual(expected, actual)


if __name__ == '__main__':
    unittest.main()<|MERGE_RESOLUTION|>--- conflicted
+++ resolved
@@ -7,11 +7,8 @@
 """Tests for lens types"""
 
 import unittest
-<<<<<<< HEAD
 import os
-=======
 import sys
->>>>>>> 54d1afc7
 import json
 
 from pathlib import Path
