--- conflicted
+++ resolved
@@ -60,7 +60,6 @@
     ],
     "distortion": [
       {
-        "model": "Brown-Conrady U-D",
         "radial": [
           1.0,
           2.0,
@@ -72,12 +71,7 @@
         "tangential": [
           1.0,
           2.0
-<<<<<<< HEAD
-        ],
-        "overscan": 3.0
-=======
         ]
->>>>>>> f9a18cf3
       },
       {
         "model": "Brown-Conrady U-D",
@@ -92,12 +86,7 @@
         "tangential": [
           1.0,
           2.0
-<<<<<<< HEAD
-        ],
-        "overscan": 2.0
-=======
         ]
->>>>>>> f9a18cf3
       }
     ],
     "distortionOffset": {
@@ -137,21 +126,12 @@
       3
     ]
   },
-<<<<<<< HEAD
-  "sampleId": "urn:uuid:d6c07388-2339-4b06-8964-8c89e86784b5",
-  "sourceId": "urn:uuid:c92adcfd-0969-4f0a-8cab-23c7d9b5135f",
-  "sourceNumber": 1,
-  "relatedSampleIds": [
-    "urn:uuid:cc337edd-0a84-4166-9a52-2083ae5aba1d",
-    "urn:uuid:ee3b7ede-60f3-4060-bd15-012ebda408e3"
-=======
   "sampleId": "urn:uuid:2baa0af3-9777-47e5-9080-ffc5263855a7",
   "sourceId": "urn:uuid:3ec58939-c824-49d3-bc30-7f3242a6bf67",
   "sourceNumber": 1,
   "relatedSampleIds": [
     "urn:uuid:86899885-a66e-4a2d-a8ce-cc9ce24cab3c",
     "urn:uuid:1a01ff41-0abe-4813-b718-952a7aa7684a"
->>>>>>> f9a18cf3
   ],
   "globalStage": {
     "E": 100.0,
