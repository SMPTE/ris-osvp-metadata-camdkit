{
  "tracker": {
    "notes": "Example generated sample.",
    "recording": false,
    "slate": "A101_A_4",
    "status": "Optical Good"
  },
  "timing": {
    "mode": "external",
    "sampleRate": {
      "num": 24000,
      "denom": 1001
    },
    "timecode": {
      "hours": 1,
      "minutes": 2,
      "seconds": 3,
      "frames": 4,
      "frameRate": {
        "num": 24000,
        "denom": 1001
      }
    }
  },
  "lens": {
    "distortion": [
      {
        "model": "Brown-Conrady U-D",
        "radial": [
          1.0,
          2.0,
          3.0
        ],
        "tangential": [
          1.0,
          2.0
        ],
        "overscan": 3.0
      },
      {
        "radial": [
          1.0,
          2.0,
          3.0
        ],
        "tangential": [
          1.0,
          2.0
        ],
        "overscan": 3.0
<<<<<<< HEAD
      },
      {
        "radial": [
          1.0,
          2.0,
          3.0
        ],
        "tangential": [
          1.0,
          2.0
        ],
        "overscan": 3.1
=======
>>>>>>> f9a18cf3
      }
    ],
    "encoders": {
      "focus": 0.1,
      "iris": 0.2,
      "zoom": 0.3
    },
    "entrancePupilOffset": 0.123,
    "fStop": 4.0,
    "pinholeFocalLength": 24.305,
    "focusDistance": 10.0,
    "projectionOffset": {
      "x": 0.1,
      "y": 0.2
    }
  },
  "protocol": {
    "name": "OpenTrackIO",
    "version": [
      0,
      9,
      3
    ]
  },
<<<<<<< HEAD
  "sampleId": "urn:uuid:dba08e3a-1575-4411-91c6-587016491aa3",
  "sourceId": "urn:uuid:b2c03fb3-0d34-4773-91b9-6f912d742789",
=======
  "sampleId": "urn:uuid:11263db1-a34d-464a-8298-a870e6dd06d8",
  "sourceId": "urn:uuid:f5cae770-bf07-4a6d-88e6-9ddbdff96e90",
>>>>>>> f9a18cf3
  "sourceNumber": 1,
  "transforms": [
    {
      "translation": {
        "x": 1.0,
        "y": 2.0,
        "z": 3.0
      },
      "rotation": {
        "pan": 180.0,
        "tilt": 90.0,
        "roll": 45.0
      },
      "id": "Camera"
    }
  ]
}<|MERGE_RESOLUTION|>--- conflicted
+++ resolved
@@ -48,21 +48,6 @@
           2.0
         ],
         "overscan": 3.0
-<<<<<<< HEAD
-      },
-      {
-        "radial": [
-          1.0,
-          2.0,
-          3.0
-        ],
-        "tangential": [
-          1.0,
-          2.0
-        ],
-        "overscan": 3.1
-=======
->>>>>>> f9a18cf3
       }
     ],
     "encoders": {
@@ -87,13 +72,8 @@
       3
     ]
   },
-<<<<<<< HEAD
-  "sampleId": "urn:uuid:dba08e3a-1575-4411-91c6-587016491aa3",
-  "sourceId": "urn:uuid:b2c03fb3-0d34-4773-91b9-6f912d742789",
-=======
   "sampleId": "urn:uuid:11263db1-a34d-464a-8298-a870e6dd06d8",
   "sourceId": "urn:uuid:f5cae770-bf07-4a6d-88e6-9ddbdff96e90",
->>>>>>> f9a18cf3
   "sourceNumber": 1,
   "transforms": [
     {
