{
  "$id": "https://opentrackio.org/schema.json",
  "$schema": "https://json-schema.org/draft/2020-12/schema",
  "type": "object",
  "properties": {
    "static": {
      "type": "object",
      "properties": {
        "duration": {
          "type": "object",
          "properties": {
            "num": {
              "type": "integer",
              "maximum": 2147483647,
              "minimum": 1
            },
            "denom": {
              "type": "integer",
              "maximum": 4294967295,
              "minimum": 1
            }
          },
          "required": [
            "num",
            "denom"
          ],
          "additionalProperties": false,
          "description": "Duration of the clip",
          "units": "second"
        },
        "camera": {
          "type": "object",
          "properties": {
            "captureFrameRate": {
              "type": "object",
              "properties": {
                "num": {
                  "type": "integer",
                  "maximum": 2147483647,
                  "minimum": 1
                },
                "denom": {
                  "type": "integer",
                  "maximum": 4294967295,
                  "minimum": 1
                }
              },
              "required": [
                "num",
                "denom"
              ],
              "additionalProperties": false,
              "description": "Capture frame rate of the camera",
              "units": "hertz"
            },
            "activeSensorPhysicalDimensions": {
              "type": "object",
              "properties": {
                "height": {
                  "type": "number",
                  "minimum": 0.0
                },
                "width": {
                  "type": "number",
                  "minimum": 0.0
                }
              },
              "required": [
                "height",
                "width"
              ],
              "description": "Height and width of the active area of the camera sensor in microns",
              "additionalProperties": false,
              "units": "millimeter"
            },
            "activeSensorResolution": {
              "type": "object",
              "properties": {
                "height": {
                  "type": "integer",
                  "maximum": 2147483647,
                  "minimum": 0
                },
                "width": {
                  "type": "integer",
                  "maximum": 2147483647,
                  "minimum": 0
                }
              },
              "required": [
                "height",
                "width"
              ],
              "description": "Photosite resolution of the active area of the camera sensor in pixels",
              "additionalProperties": false,
              "units": "pixel"
            },
            "make": {
              "type": "string",
              "minLength": 1,
              "maxLength": 1023,
              "description": "Non-blank string naming camera manufacturer"
            },
            "model": {
              "type": "string",
              "minLength": 1,
              "maxLength": 1023,
              "description": "Non-blank string identifying camera model"
            },
            "serialNumber": {
              "type": "string",
              "minLength": 1,
              "maxLength": 1023,
              "description": "Non-blank string uniquely identifying the camera"
            },
            "firmwareVersion": {
              "type": "string",
              "minLength": 1,
              "maxLength": 1023,
              "description": "Non-blank string identifying camera firmware version"
            },
            "label": {
              "type": "string",
              "minLength": 1,
              "maxLength": 1023,
              "description": "Non-blank string containing user-determined camera identifier"
            },
            "anamorphicSqueeze": {
              "type": "object",
              "properties": {
                "num": {
                  "type": "integer",
                  "maximum": 2147483647,
                  "minimum": 1
                },
                "denom": {
                  "type": "integer",
                  "maximum": 4294967295,
                  "minimum": 1
                }
              },
              "required": [
                "num",
                "denom"
              ],
              "additionalProperties": false,
              "description": "Nominal ratio of height to width of the image of an axis-aligned\nsquare captured by the camera sensor. It can be used to de-squeeze\nimages but is not however an exact number over the entire captured\narea due to a lens' intrinsic analog nature.\n"
            },
            "isoSpeed": {
              "type": "integer",
              "maximum": 4294967295,
              "minimum": 1,
              "description": "Arithmetic ISO scale as defined in ISO 12232"
            },
            "fdlLink": {
              "type": "string",
              "pattern": "^urn:uuid:[0-9a-f]{8}-[0-9a-f]{4}-[0-9a-f]{4}-[0-9a-f]{4}-[0-9a-f]{12}$",
              "description": "URN identifying the ASC Framing Decision List used by the camera."
            },
            "shutterAngle": {
              "type": "number",
              "maximum": 360.0,
              "minimum": 0.0,
              "description": "Shutter speed as a fraction of the capture frame rate. The shutter\nspeed (in units of 1/s) is equal to the value of the parameter divided\nby 360 times the capture frame rate.\n",
              "units": "degree"
            }
          },
          "additionalProperties": false
        },
        "lens": {
          "type": "object",
          "properties": {
            "distortionOverscanMax": {
              "type": "number",
              "minimum": 1.0,
              "description": "Static maximum overscan factor on lens distortion. This is primarily\nrelevant when storing overscan values, not in transmission as the\noverscan should be calculated by the consumer.\n"
            },
            "undistortionOverscanMax": {
              "type": "number",
              "minimum": 1.0,
              "description": "Static maximum overscan factor on lens undistortion. This is primarily\nrelevant when storing overscan values, not in transmission as the\noverscan should be calculated by the consumer.\n"
            },
            "distortionIsProjection": {
              "type": "boolean",
              "description": "Indicator that the OpenLensIO distortion model is the Projection\nCharacterization, not the Field-Of-View Characterization. This is \nprimarily relevant when storing overscan values, not in transmission\nas the overscan should be calculated by the consumer.\n"
            },
            "make": {
              "type": "string",
              "minLength": 1,
              "maxLength": 1023,
              "description": "Non-blank string naming lens manufacturer"
            },
            "model": {
              "type": "string",
              "minLength": 1,
              "maxLength": 1023,
              "description": "Non-blank string identifying lens model"
            },
            "serialNumber": {
              "type": "string",
              "minLength": 1,
              "maxLength": 1023,
              "description": "Non-blank string uniquely identifying the lens"
            },
            "firmwareVersion": {
              "type": "string",
              "minLength": 1,
              "maxLength": 1023,
              "description": "Non-blank string identifying lens firmware version"
            },
            "nominalFocalLength": {
              "type": "number",
              "exclusiveMinimum": 0.0,
              "description": "Nominal focal length of the lens. The number printed on the side\nof a prime lens, e.g. 50 mm, and undefined in the case of a zoom lens.\n",
              "units": "millimeter"
            }
          },
          "additionalProperties": false
        },
        "tracker": {
          "type": "object",
          "properties": {
            "make": {
              "type": "string",
              "minLength": 1,
              "maxLength": 1023,
              "description": "Non-blank string naming tracking device manufacturer"
            },
            "model": {
              "type": "string",
              "minLength": 1,
              "maxLength": 1023,
              "description": "Non-blank string identifying tracking device model"
            },
            "serialNumber": {
              "type": "string",
              "minLength": 1,
              "maxLength": 1023,
              "description": "Non-blank string uniquely identifying the tracking device"
            },
            "firmwareVersion": {
              "type": "string",
              "minLength": 1,
              "maxLength": 1023,
              "description": "Non-blank string identifying tracking device firmware version"
            }
          },
          "additionalProperties": false
        }
      },
      "additionalProperties": false
    },
    "tracker": {
      "type": "object",
      "properties": {
        "notes": {
          "type": "string",
          "minLength": 1,
          "maxLength": 1023,
          "description": "Non-blank string containing notes about tracking system"
        },
        "recording": {
          "type": "boolean",
          "description": "Boolean indicating whether tracking system is recording data"
        },
        "slate": {
          "type": "string",
          "minLength": 1,
          "maxLength": 1023,
          "description": "Non-blank string describing the recording slate"
        },
        "status": {
          "type": "string",
          "minLength": 1,
          "maxLength": 1023,
          "description": "Non-blank string describing status of tracking system"
        }
      },
      "additionalProperties": false
    },
    "timing": {
      "type": "object",
      "properties": {
        "mode": {
          "enum": [
            "internal",
            "external"
          ],
          "type": "string",
          "description": "Enumerated value indicating whether the sample transport mechanism\nprovides inherent ('external') timing, or whether the transport\nmechanism lacks inherent timing and so the sample must contain a PTP\ntimestamp itself ('internal') to carry timing information.\n"
        },
        "recordedTimestamp": {
          "type": "object",
          "properties": {
            "seconds": {
              "type": "integer",
              "maximum": 281474976710655,
              "minimum": 0
            },
            "nanoseconds": {
              "type": "integer",
              "maximum": 4294967295,
              "minimum": 0
            }
          },
          "required": [
            "seconds",
            "nanoseconds"
          ],
          "additionalProperties": false,
          "units": "second",
          "description": "PTP timestamp of the data recording instant, provided for convenience\nduring playback of e.g. pre-recorded tracking data. The timestamp\ncomprises a 48-bit unsigned integer (seconds), a 32-bit unsigned\ninteger (nanoseconds)\n"
        },
        "sampleRate": {
          "type": "object",
          "properties": {
            "num": {
              "type": "integer",
              "maximum": 2147483647,
              "minimum": 1
            },
            "denom": {
              "type": "integer",
              "maximum": 4294967295,
              "minimum": 1
            }
          },
          "required": [
            "num",
            "denom"
          ],
          "additionalProperties": false,
          "description": "Sample frame rate as a rational number. Drop frame rates such as\n29.97 should be represented as e.g. 30000/1001. In a variable rate\nsystem this should is estimated from the last sample delta time.\n"
        },
        "sampleTimestamp": {
          "type": "object",
          "properties": {
            "seconds": {
              "type": "integer",
              "maximum": 281474976710655,
              "minimum": 0
            },
            "nanoseconds": {
              "type": "integer",
              "maximum": 4294967295,
              "minimum": 0
            }
          },
          "required": [
            "seconds",
            "nanoseconds"
          ],
          "additionalProperties": false,
          "units": "second",
          "description": "PTP timestamp of the data capture instant. Note this may differ\nfrom the packet's transmission PTP timestamp. The timestamp\ncomprises a 48-bit unsigned integer (seconds), a 32-bit unsigned\ninteger (nanoseconds)\n"
        },
        "sequenceNumber": {
          "type": "integer",
          "maximum": 4294967295,
          "minimum": 0,
          "description": "Integer incrementing with each sample."
        },
        "synchronization": {
          "type": "object",
          "properties": {
            "locked": {
              "type": "boolean"
            },
            "source": {
              "enum": [
                "genlock",
                "videoIn",
                "ptp",
                "ntp"
              ],
              "type": "string"
            },
            "frequency": {
              "type": "object",
              "properties": {
                "num": {
                  "type": "integer",
                  "maximum": 2147483647,
                  "minimum": 1
                },
                "denom": {
                  "type": "integer",
                  "maximum": 4294967295,
                  "minimum": 1
                }
              },
              "required": [
                "num",
                "denom"
              ],
              "additionalProperties": false
            },
            "offsets": {
              "type": "object",
              "properties": {
                "translation": {
                  "type": "number"
                },
                "rotation": {
                  "type": "number"
                },
                "lensEncoders": {
                  "type": "number"
                }
              },
              "additionalProperties": false
            },
            "present": {
              "type": "boolean"
            },
            "ptp": {
              "type": "object",
              "properties": {
                "profile": {
                  "enum": [
                    "IEEE Std 1588-2019",
                    "IEEE Std 802.1AS-2020",
                    "SMPTE ST2059-2:2021"
                  ],
                  "type": "string"
                },
                "domain": {
                  "type": "integer",
                  "maximum": 127,
                  "minimum": 0
                },
                "leaderIdentity": {
                  "type": "string",
                  "minLength": 1,
                  "maxLength": 1023,
                  "pattern": "(?:^[0-9a-f]{2}(?::[0-9a-f]{2}){5}$)|(?:^[0-9a-f]{2}(?:-[0-9a-f]{2}){5}$)"
                },
                "leaderPriorities": {
                  "type": "object",
                  "properties": {
                    "priority1": {
                      "type": "integer",
                      "maximum": 255,
                      "minimum": 0
                    },
                    "priority2": {
                      "type": "integer",
                      "maximum": 255,
                      "minimum": 0
                    }
                  },
                  "required": [
                    "priority1",
                    "priority2"
                  ],
                  "description": "Data structure for PTP synchronization priorities",
                  "additionalProperties": false
                },
                "leaderAccuracy": {
                  "type": "number",
                  "minimum": 0.0
                },
                "leaderTimeSource": {
                  "enum": [
                    "GNSS",
                    "Atomic clock",
                    "NTP"
                  ],
                  "type": "string"
                },
                "meanPathDelay": {
                  "type": "number",
                  "minimum": 0.0
                },
                "vlan": {
                  "type": "integer",
                  "maximum": 4294967295,
                  "minimum": 0
                }
              },
              "required": [
                "profile",
                "domain",
                "leaderIdentity",
                "leaderPriorities",
                "leaderAccuracy",
                "meanPathDelay"
              ],
              "additionalProperties": false
            }
          },
          "required": [
            "locked",
            "source"
          ],
          "additionalProperties": false,
          "description": "Object describing how the tracking device is synchronized for this\nsample.\n\nfrequency: The frequency of a synchronization signal.This may differ from\nthe sample frame rate for example in a genlocked tracking device. This is\nnot required if the synchronization source is PTP or NTP.\nlocked: Is the tracking device locked to the synchronization source\noffsets: Offsets in seconds between sync and sample. Critical for e.g.\nframe remapping, or when using different data sources for\nposition/rotation and lens encoding\npresent: Is the synchronization source present (a synchronization\nsource can be present but not locked if frame rates differ for\nexample)\nptp: If the synchronization source is a PTP leader, then this object\ncontains:\n- \"profile\": Specifies the PTP profile in use. This defines the operational\nrules and parameters for synchronization. For example \"SMPTE ST2059-2:2021\"\nfor SMPTE 2110 based systems, or \"IEEE Std 1588-2019\" or\n\"IEEE Std 802.1AS-2020\" for industrial applications\n- \"domain\": Identifies the PTP domain the device belongs to. Devices in the\nsame domain can synchronize with each other\n- \"leaderIdentity\": The unique identifier (usually MAC address) of the\ncurrent PTP leader (grandmaster)\n- \"leaderPriorities\": The priority values of the leader used in the Best\nMaster Clock Algorithm (BMCA). Lower values indicate higher priority\n- \"priority1\": Static priority set by the administrator\n- \"priority2\": Dynamic priority based on the leader's role or clock quality\n- \"leaderAccuracy\": The timing offset in seconds from the sample timestamp\nto the PTP timestamp\n- \"meanPathDelay\": The average round-trip delay between the device and the\nPTP leader, measured in seconds\nsource: The source of synchronization must be defined as one of the\nfollowing:\n- \"vlan\": Integer representing the VLAN ID for PTP traffic (e.g., 100 for\nVLAN 100)\n- \"leaderTimeSource\": Indicates the leader's source of time, such as GNSS, atomic\nclock, or NTP\n- \"genlock\": The tracking device has an external black/burst or\ntri-level analog sync signal that is triggering the capture of\ntracking samples\n- \"videoIn\": The tracking device has an external video signal that is\ntriggering the capture of tracking samples\n- \"ptp\": The tracking device is locked to a PTP leader\n- \"ntp\": The tracking device is locked to an NTP server\n"
        },
        "timecode": {
          "type": "object",
          "properties": {
            "hours": {
              "type": "integer",
              "maximum": 23,
              "minimum": 0
            },
            "minutes": {
              "type": "integer",
              "maximum": 59,
              "minimum": 0
            },
            "seconds": {
              "type": "integer",
              "maximum": 59,
              "minimum": 0
            },
            "frames": {
              "type": "integer",
              "maximum": 119,
              "minimum": 0
            },
            "format": {
              "type": "object",
              "properties": {
                "frameRate": {
                  "type": "object",
                  "properties": {
                    "num": {
                      "type": "integer",
                      "maximum": 2147483647,
                      "minimum": 1
                    },
                    "denom": {
                      "type": "integer",
                      "maximum": 4294967295,
                      "minimum": 1
                    }
                  },
                  "required": [
                    "num",
                    "denom"
                  ],
                  "additionalProperties": false
                },
                "subFrame": {
                  "type": "integer",
                  "maximum": 4294967295,
                  "minimum": 0
                }
              },
              "required": [
                "frameRate"
              ],
              "description": "The timecode format is defined as a rational frame rate and - where a\nsignal with sub-frames is described, such as an interlaced signal - an\nindex of which sub-frame is referred to by the timecode.\n",
              "additionalProperties": false
            }
          },
          "required": [
            "hours",
            "minutes",
            "seconds",
            "frames",
            "format"
          ],
          "description": "SMPTE timecode of the sample. Timecode is a standard for labeling\nindividual frames of data in media systems and is useful for\ninter-frame synchronization.\n- format.frameRate: The frame rate as a rational number. Drop frame\nrates such as 29.97 should be represented as e.g. 30000/1001. The\ntimecode frame rate may differ from the sample frequency.\n",
          "additionalProperties": false
        }
      },
      "additionalProperties": false
    },
    "lens": {
      "type": "object",
      "properties": {
        "custom": {
          "type": "array",
          "items": {
            "type": "number"
          },
          "description": "This list provides optional additional custom coefficients that can \nextend the existing lens model. The meaning of and how these characteristics\nare to be applied to a virtual camera would require negotiation between a\nparticular producer and consumer.\n"
        },
        "distortion": {
          "type": "array",
          "items": {
            "type": "object",
            "properties": {
              "radial": {
                "type": "array",
                "items": {
                  "type": "number"
                },
                "minItems": 1
              },
              "tangential": {
                "type": "array",
                "items": {
                  "type": "number"
                },
                "minItems": 1
              },
              "model": {
                "type": "string",
                "minLength": 1,
                "maxLength": 1023
              }
            },
            "required": [
              "radial"
            ],
            "additionalProperties": false
          },
          "minItems": 1,
          "description": "A list of Distortion objects that each define the coefficients for\ncalculating the distortion characteristics of a lens comprising radial\ndistortion coefficients of the spherical distortion (k1-N) and the\ntangential distortion (p1-N). An optional key 'model' can be used that\ndescribes the distortion model. The default is Brown-Conrady D-U (that\nmaps Distorted to Undistorted coordinates).\n"
        },
        "distortionOverscan": {
          "type": "number",
          "minimum": 1.0,
          "description": "Overscan factor on lens distortion. This is primarily relevant when\nstoring overscan values, not in transmission as the overscan should be\ncalculated by the consumer.\n"
        },
        "undistortionOverscan": {
          "type": "number",
          "minimum": 1.0,
          "description": "Overscan factor on lens undistortion. This is primarily relevant when\nstoring overscan values, not in transmission as the overscan should be\ncalculated by the consumer.\n"
        },
        "distortionOffset": {
          "type": "object",
          "properties": {
            "x": {
              "type": "number"
            },
            "y": {
              "type": "number"
            }
          },
          "required": [
            "x",
            "y"
          ],
          "additionalProperties": false,
          "description": "Offset in x and y of the centre of distortion of the virtual camera",
          "units": "millimeter"
        },
        "encoders": {
          "type": "object",
          "properties": {
            "focus": {
              "type": "number",
              "maximum": 1.0,
              "minimum": 0.0
            },
            "iris": {
              "type": "number",
              "maximum": 1.0,
              "minimum": 0.0
            },
            "zoom": {
              "type": "number",
              "maximum": 1.0,
              "minimum": 0.0
            }
          },
          "additionalProperties": false,
          "description": "Normalised real numbers (0-1) for focus, iris and zoom.\nEncoders are represented in this way (as opposed to raw integer\nvalues) to ensure values remain independent of encoder resolution,\nminimum and maximum (at an acceptable loss of precision).\nThese values are only relevant in lenses with end-stops that\ndemarcate the 0 and 1 range.\nValue should be provided in the following directions (if known):\nFocus:   0=infinite     1=closest\nIris:    0=open         1=closed\nZoom:    0=wide angle   1=telephoto\n",
          "anyOf": [
            {
              "required": [
                "focus"
              ]
            },
            {
              "required": [
                "iris"
              ]
            },
            {
              "required": [
                "zoom"
              ]
            }
          ]
        },
        "entrancePupilOffset": {
          "type": "number",
          "description": "Offset of the entrance pupil relative to the nominal imaging plane\n(positive if the entrance pupil is located on the side of the nominal\nimaging plane that is towards the object, and negative otherwise).\nMeasured in meters as in a render engine it is often applied in the\nvirtual camera's transform chain.\n",
          "units": "meter"
        },
        "exposureFalloff": {
          "type": "object",
          "properties": {
            "a1": {
              "type": "number"
            },
            "a2": {
              "type": "number"
            },
            "a3": {
              "type": "number"
            }
          },
          "required": [
            "a1"
          ],
          "additionalProperties": false,
          "description": "Coefficients for calculating the exposure fall-off (vignetting) of\na lens\n"
        },
        "fStop": {
          "type": "number",
          "exclusiveMinimum": 0.0,
          "description": "The linear f-number of the lens, equal to the focal length divided\nby the diameter of the entrance pupil.\n"
        },
        "pinholeFocalLength": {
          "type": "number",
<<<<<<< HEAD
          "minimum": 0.0,
=======
          "exclusiveMinimum": 0.0,
>>>>>>> 54d1afc7
          "description": "Distance between the pinhole and the image plane in the simple CGI pinhole camera model.",
          "units": "millimeter"
        },
        "focusDistance": {
          "type": "number",
          "exclusiveMinimum": 0.0,
          "description": "Focus distance/position of the lens",
          "units": "meter"
        },
        "projectionOffset": {
          "type": "object",
          "properties": {
            "x": {
              "type": "number"
            },
            "y": {
              "type": "number"
            }
          },
          "required": [
            "x",
            "y"
          ],
          "additionalProperties": false,
          "description": "Offset in x and y of the centre of perspective projection of the\nvirtual camera\n",
          "units": "millimeter"
        },
        "rawEncoders": {
          "type": "object",
          "properties": {
            "focus": {
              "type": "integer",
              "maximum": 4294967295,
              "minimum": 0
            },
            "iris": {
              "type": "integer",
              "maximum": 4294967295,
              "minimum": 0
            },
            "zoom": {
              "type": "integer",
              "maximum": 4294967295,
              "minimum": 0
            }
          },
          "additionalProperties": false,
          "description": "Raw encoder values for focus, iris and zoom.\nThese values are dependent on encoder resolution and before any\nhoming / ranging has taken place.\n",
          "anyOf": [
            {
              "required": [
                "focus"
              ]
            },
            {
              "required": [
                "iris"
              ]
            },
            {
              "required": [
                "zoom"
              ]
            }
          ]
        },
        "tStop": {
          "type": "number",
          "exclusiveMinimum": 0.0,
          "description": "Linear t-number of the lens, equal to the F-number of the lens\ndivided by the square root of the transmittance of the lens.\n"
        }
      },
      "additionalProperties": false
    },
    "protocol": {
      "type": "object",
      "properties": {
        "name": {
          "type": "string",
          "minLength": 1,
          "maxLength": 1023
        },
        "version": {
          "type": "array",
          "items": {
            "type": "integer",
            "maximum": 9,
            "minimum": 0
          },
          "minItems": 3,
          "maxItems": 3
        }
      },
      "required": [
        "name",
        "version"
      ],
      "additionalProperties": false,
      "description": "Name of the protocol in which the sample is being employed, and\nversion of that protocol\n"
    },
    "sampleId": {
      "type": "string",
      "pattern": "^urn:uuid:[0-9a-f]{8}-[0-9a-f]{4}-[0-9a-f]{4}-[0-9a-f]{4}-[0-9a-f]{12}$",
      "description": "URN serving as unique identifier of the sample in which data is\nbeing transported.\n"
    },
    "sourceId": {
      "type": "string",
      "pattern": "^urn:uuid:[0-9a-f]{8}-[0-9a-f]{4}-[0-9a-f]{4}-[0-9a-f]{4}-[0-9a-f]{12}$",
      "description": "URN serving as unique identifier of the source from which data is\nbeing transported.\n"
    },
    "sourceNumber": {
      "type": "integer",
      "maximum": 4294967295,
      "minimum": 0,
      "description": "Number that identifies the index of the stream from a source from which\ndata is being transported. This is most important in the case where a source\nis producing multiple streams of samples.\n"
    },
    "relatedSampleIds": {
      "type": "array",
      "items": {
        "type": "string",
        "pattern": "^urn:uuid:[0-9a-f]{8}-[0-9a-f]{4}-[0-9a-f]{4}-[0-9a-f]{4}-[0-9a-f]{12}$"
      },
      "description": "List of sampleId properties of samples related to this sample. The\nexistence of a sample with a given sampleId is not guaranteed.\n"
    },
    "globalStage": {
      "type": "object",
      "properties": {
        "E": {
          "type": "number"
        },
        "N": {
          "type": "number"
        },
        "U": {
          "type": "number"
        },
        "lat0": {
          "type": "number"
        },
        "lon0": {
          "type": "number"
        },
        "h0": {
          "type": "number"
        }
      },
      "required": [
        "E",
        "N",
        "U",
        "lat0",
        "lon0",
        "h0"
      ],
      "description": "Position of stage origin in global ENU and geodetic coordinates\n(E, N, U, lat0, lon0, h0). Note this may be dynamic if the stage is\ninside a moving vehicle.\n",
      "additionalProperties": false,
      "units": "meter"
    },
    "transforms": {
      "type": "array",
      "items": {
        "type": "object",
        "properties": {
          "translation": {
            "type": "object",
            "properties": {
              "x": {
                "type": "number"
              },
              "y": {
                "type": "number"
              },
              "z": {
                "type": "number"
              }
            },
            "additionalProperties": false,
            "units": "meter"
          },
          "rotation": {
            "type": "object",
            "properties": {
              "pan": {
                "type": "number"
              },
              "tilt": {
                "type": "number"
              },
              "roll": {
                "type": "number"
              }
            },
            "additionalProperties": false,
            "units": "degree"
          },
          "scale": {
            "type": "object",
            "properties": {
              "x": {
                "type": "number"
              },
              "y": {
                "type": "number"
              },
              "z": {
                "type": "number"
              }
            },
            "additionalProperties": false
          },
          "id": {
            "type": "string",
            "minLength": 1,
            "maxLength": 1023
          }
        },
        "required": [
          "translation",
          "rotation"
        ],
        "additionalProperties": false
      },
      "minItems": 1,
      "description": "A list of transforms.\nTransforms are composed in order with the last in the list representing\nthe X,Y,Z in meters of camera sensor relative to stage origin.\nThe Z axis points upwards and the coordinate system is right-handed.\nY points in the forward camera direction (when pan, tilt and roll are\nzero).\nFor example in an LED volume Y would point towards the centre of the\nLED wall and so X would point to camera-right.\nRotation expressed as euler angles in degrees of the camera sensor\nrelative to stage origin\nRotations are intrinsic and are measured around the axes ZXY, commonly\nreferred to as [pan, tilt, roll]\nNotes on Euler angles:\nEuler angles are human readable and unlike quarternions, provide the\nability for cycles (with angles >360 or <0 degrees).\nWhere a tracking system is providing the pose of a virtual camera,\ngimbal lock does not present the physical challenges of a robotic\nsystem.\nConversion to and from quarternions is trivial with an acceptable loss\nof precision.\n",
      "units": "meter / degree",
      "uniqueItems": false
    }
  }
}<|MERGE_RESOLUTION|>--- conflicted
+++ resolved
@@ -709,11 +709,7 @@
         },
         "pinholeFocalLength": {
           "type": "number",
-<<<<<<< HEAD
-          "minimum": 0.0,
-=======
           "exclusiveMinimum": 0.0,
->>>>>>> 54d1afc7
           "description": "Distance between the pinhole and the image plane in the simple CGI pinhole camera model.",
           "units": "millimeter"
         },
