--- conflicted
+++ resolved
@@ -105,11 +105,7 @@
   """The linear t-number of the lens, equal to the F-number of the lens divided
   by the square root of the transmittance of the lens."""
 
-<<<<<<< HEAD
   canonical_name = "tStop"
-=======
-  canonical_name = "tNumber"
->>>>>>> a4769563
   sampling = Sampling.REGULAR
   units = "0.001 unit"
 
@@ -117,11 +113,7 @@
   """The linear f-number of the lens, equal to the focal length divided by the
   diameter of the entrance pupil."""
 
-<<<<<<< HEAD
   canonical_name = "fStop"
-=======
-  canonical_name = "fNumber"
->>>>>>> a4769563
   sampling = Sampling.REGULAR
   units = "0.001 unit"
 
