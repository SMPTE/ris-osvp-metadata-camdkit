--- conflicted
+++ resolved
@@ -135,14 +135,9 @@
   units = "millimeter"
 
 
-<<<<<<< HEAD
 class EntrancePupilPosition(RationalParameter):
   """Position of the entrance pupil of the lens (positive if located before the
   lens and negative otherwise)"""
-=======
-class EntrancePupilPosition(StrictlyPositiveRationalParameter):
-  """Position of the entrance pupil of the lens"""
->>>>>>> 14c03b9b
 
   canonical_name = "entrancePupilPosition"
   sampling = Sampling.REGULAR
