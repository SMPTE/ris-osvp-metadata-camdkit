--- conflicted
+++ resolved
@@ -13,7 +13,7 @@
 from camdkit.framework import *
 
 OPENTRACKIO_PROTOCOL_NAME = "OpenTrackIO"
-OPENTRACKIO_PROTOCOL_VERSION = (1,0,0)
+OPENTRACKIO_PROTOCOL_VERSION = (0,9,1)
 
 class ActiveSensorPhysicalDimensions(DimensionsParameter):
   """Height and width of the active area of the camera sensor in microns"""
@@ -850,7 +850,7 @@
 class TimingSampleRate(StrictlyPositiveRationalParameter):
   """Sample frame rate as a rational number. Drop frame rates such as
   29.97 should be represented as e.g. 30000/1001. In a variable rate
-  system this should be estimated from the last sample delta time.
+  system this should is estimated from the last sample delta time.
   """
   sampling = Sampling.REGULAR
   canonical_name = "sampleRate"
@@ -1336,13 +1336,8 @@
     }
 
 class LensCustom(ArrayParameter):
-<<<<<<< HEAD
-  """This list provides optional additonal custom coefficients that can 
-  extend the existing lens model. The meaning of and how these characeristics
-=======
   """This list provides optional additional custom coefficients that can 
   extend the existing lens model. The meaning of and how these characteristics
->>>>>>> a655c4ca
   are to be applied to a virtual camera would require negotiation between a
   particular producer and consumer.
   """
