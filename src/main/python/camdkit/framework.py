--- conflicted
+++ resolved
@@ -9,13 +9,9 @@
 import re
 
 INT_MAX = 2147483647 # 2^31 - 1
-<<<<<<< HEAD
 INT_MIN = -2147483648 # -2^31
-UINT_MAX = 4294967295 # 2^32 - 1.
-
-=======
 UINT_MAX = 4294967295 # 2^32 - 1
->>>>>>> 14c03b9b
+
 
 class Sampling(Enum):
   STATIC = "Static"
