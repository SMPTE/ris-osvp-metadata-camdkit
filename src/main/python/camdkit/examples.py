#!/usr/bin/env python
# -*- coding: utf-8 -*-

# SPDX-License-Identifier: BSD-3-Clause
# Copyright Contributors to the SMTPE RIS OSVP Metadata Project

import uuid

from camdkit.framework import *
from camdkit.model import Clip, OPENTRACKIO_PROTOCOL_NAME, OPENTRACKIO_PROTOCOL_VERSION

def get_recommended_static_example():
  clip = _get_recommended_static_clip()
  return clip.to_json(0)

def get_complete_static_example():
  clip = _get_complete_static_clip()
  clip_json = clip.to_json(0)
  # Add additional custom data
  clip_json["custom"] = {
    "pot1": 2435,
    "button1": False
  }
  return clip_json

def _add_recommended_static_clip_parameters(clip: Clip) -> Clip:
  clip.camera_label = "A"
  clip.lens_make = "LensMaker"
  clip.lens_model = "Model15"
  clip.active_sensor_physical_dimensions = Dimensions(width=36.0,height=24.0)
  return clip

def _get_recommended_static_clip() -> Clip:
  clip: Clip = _get_recommended_dynamic_clip()
  _add_recommended_static_clip_parameters(clip)
  return clip

def _get_complete_static_clip() -> Clip:
  clip: Clip = _get_complete_dynamic_clip()
  _add_recommended_static_clip_parameters(clip)
  # no augmentations, just additions
  clip.active_sensor_resolution = Dimensions(width=3840,height=2160)
  clip.anamorphic_squeeze = 1
  clip.camera_make = "CameraMaker"
  clip.camera_model = "Model20"
  clip.camera_firmware = "1.2.3"
  clip.camera_serial_number = "1234567890A"
  clip.capture_frame_rate = Fraction(24000, 1001)
  clip.duration = Fraction(1,25)
  clip.fdl_link = uuid.uuid4().urn
  clip.iso = 4000
  clip.lens_distortion_is_projection = True
  clip.lens_distortion_overscan_max = 1.2
  clip.lens_undistortion_overscan_max = 1.3
  clip.lens_nominal_focal_length = 14
  clip.lens_serial_number = "1234567890A"
  clip.shutter_angle = 45.0
  clip.tracker_model = "Tracker"
  clip.tracker_firmware = "1.2.3"
  clip.tracker_make = "TrackerMaker"
  clip.tracker_serial_number = "1234567890A"
  return clip


def get_recommended_dynamic_example():
  clip = _get_recommended_dynamic_clip()
  return clip.to_json(0)

def get_complete_dynamic_example():
  clip = _get_complete_dynamic_clip()
  clip_json = clip.to_json(0)

  # Add additional custom data
  clip_json["custom"] = {
    "pot1": 2435,
    "button1": False
  }
  return clip_json

def _example_transform_components() -> tuple[Vector3, Rotator3]:
  return Vector3(x=1.0, y=2.0, z=3.0), Rotator3(pan=180.0, tilt=90.0, roll=45.0)

def _get_recommended_dynamic_clip():
  clip = Clip()
  # identity
  clip.sample_id = (uuid.uuid4().urn,)
  clip.source_id = (uuid.uuid4().urn,)
  clip.source_number = (1,)
  clip.protocol = (VersionedProtocol(OPENTRACKIO_PROTOCOL_NAME,OPENTRACKIO_PROTOCOL_VERSION),)
  # tracking
  clip.tracker_status = ("Optical Good",)
  clip.tracker_recording = (False,)
  clip.tracker_slate = ("A101_A_4",)
  clip.tracker_notes = ("Example generated sample.",)
  # timing
  clip.timing_mode = (TimingModeEnum.EXTERNAL,)
  clip.timing_sample_rate = (Fraction(24000, 1001),)
  clip.timing_timecode = (Timecode(1,2,3,4,TimecodeFormat(Fraction(24000, 1001))),)
  # transforms
  v, r = _example_transform_components()
  clip.transforms = ((Transform(translation=v, rotation=r, id="Camera"),),)
  # lens
  clip.lens_f_number = (4.0,)
  clip.lens_focal_length = (24.305,)
  clip.lens_focus_distance = (10.0,)
  clip.lens_entrance_pupil_offset = (0.123,)
  clip.lens_encoders = (FizEncoders(focus=0.1, iris=0.2, zoom=0.3),)
  clip.lens_distortions = ((Distortion([1.0,2.0,3.0], [1.0,2.0]),),)
  clip.lens_projection_offset = (ProjectionOffset(0.1, 0.2),)
  return clip

def _get_complete_dynamic_clip():
  clip = _get_recommended_dynamic_clip()
  # augmenting recommended values
  #   timing
  clip.timing_mode = (TimingModeEnum.INTERNAL,)
  #   transforms
  v, r = _example_transform_components()
  clip.transforms = ((Transform(translation=v, rotation=r, id="Dolly"),
                      Transform(translation=v, rotation=r, scale=v, id="Crane Arm", parentId="Dolly"),
                      Transform(translation=v, rotation=r, scale=v, id="Camera", parentId="Crane Arm")
                      ),)
  #   lens
  clip.lens_distortions = ((Distortion([1.0,2.0,3.0,4.0,5.0,6.0], [1.0,2.0], "Brown-Conrady D-U"), Distortion([1.0,2.0,3.0,4.0,5.0,6.0], [1.0,2.0], "Brown-Conrady U-D"),),)

  # additions
  #   identity
  clip.related_sample_ids = ((uuid.uuid4().urn,uuid.uuid4().urn),)
  #   timing
  clip.timing_sample_timestamp = (Timestamp(1718806554, 500000000),)
  clip.timing_recorded_timestamp = (Timestamp(1718806000, 500000000),)
  clip.timing_sequence_number = (0,)
  clip.timing_synchronization = (Synchronization(
    frequency=Fraction(24000,1001),
    present=True,
    locked=True,
    source=SynchronizationSourceEnum.PTP,
    ptp=SynchronizationPTP(
      offset=0.0,
      domain=1,
      master="00:11:22:33:44:55"
    ),
    offsets=SynchronizationOffsets(1.0,2.0,3.0)
  ),)
<<<<<<< HEAD
  #   transforms
  clip.global_stage = (GlobalPosition(100.0,200.0,300.0,100.0,200.0,300.0),)
  #   lens
=======
  
  v = Vector3(x=1.0, y=2.0, z=3.0)
  r = Rotator3(pan=180.0, tilt=90.0, roll=45.0)
  clip.transforms = ((Transform(translation=v, rotation=r, id="Dolly"),
                      Transform(translation=v, rotation=r, scale=v, id="Crane Arm"),
                      Transform(translation=v, rotation=r, scale=v, id="Camera")
                      ),)

  clip.lens_f_number = (4.0,)
>>>>>>> bdb1a379
  clip.lens_t_number = (4.1,)
  clip.lens_raw_encoders = (RawFizEncoders(focus=1000, iris=2000, zoom=3000),)
  clip.lens_distortion_overscan = (1.1,)
  clip.lens_undistortion_overscan = (1.2,)
  clip.lens_exposure_falloff = (ExposureFalloff(1.0, 2.0, 3.0),)
  clip.lens_distortion_offset = (DistortionOffset(1.0, 2.0),)
  clip.lens_custom = ((1.0,2.0),)
  return clip<|MERGE_RESOLUTION|>--- conflicted
+++ resolved
@@ -142,21 +142,16 @@
     ),
     offsets=SynchronizationOffsets(1.0,2.0,3.0)
   ),)
-<<<<<<< HEAD
   #   transforms
   clip.global_stage = (GlobalPosition(100.0,200.0,300.0,100.0,200.0,300.0),)
-  #   lens
-=======
-  
   v = Vector3(x=1.0, y=2.0, z=3.0)
   r = Rotator3(pan=180.0, tilt=90.0, roll=45.0)
   clip.transforms = ((Transform(translation=v, rotation=r, id="Dolly"),
                       Transform(translation=v, rotation=r, scale=v, id="Crane Arm"),
                       Transform(translation=v, rotation=r, scale=v, id="Camera")
                       ),)
-
+  #   lens
   clip.lens_f_number = (4.0,)
->>>>>>> bdb1a379
   clip.lens_t_number = (4.1,)
   clip.lens_raw_encoders = (RawFizEncoders(focus=1000, iris=2000, zoom=3000),)
   clip.lens_distortion_overscan = (1.1,)
