#!/usr/bin/env python
# -*- coding: UTF-8 -*-

# Copyright (c) 2022, Sandflow Consulting LLC
#
# Redistribution and use in source and binary forms, with or without
# modification, are permitted provided that the following conditions are met:
#
# 1. Redistributions of source code must retain the above copyright notice, this
#    list of conditions and the following disclaimer.
# 2. Redistributions in binary form must reproduce the above copyright notice,
#    this list of conditions and the following disclaimer in the documentation
#    and/or other materials provided with the distribution.
#
# THIS SOFTWARE IS PROVIDED BY THE COPYRIGHT HOLDERS AND CONTRIBUTORS "AS IS" AND
# ANY EXPRESS OR IMPLIED WARRANTIES, INCLUDING, BUT NOT LIMITED TO, THE IMPLIED
# WARRANTIES OF MERCHANTABILITY AND FITNESS FOR A PARTICULAR PURPOSE ARE
# DISCLAIMED. IN NO EVENT SHALL THE COPYRIGHT OWNER OR CONTRIBUTORS BE LIABLE FOR
# ANY DIRECT, INDIRECT, INCIDENTAL, SPECIAL, EXEMPLARY, OR CONSEQUENTIAL DAMAGES
# (INCLUDING, BUT NOT LIMITED TO, PROCUREMENT OF SUBSTITUTE GOODS OR SERVICES;
# LOSS OF USE, DATA, OR PROFITS; OR BUSINESS INTERRUPTION) HOWEVER CAUSED AND
# ON ANY THEORY OF LIABILITY, WHETHER IN CONTRACT, STRICT LIABILITY, OR TORT
# (INCLUDING NEGLIGENCE OR OTHERWISE) ARISING IN ANY WAY OUT OF THE USE OF THIS
# SOFTWARE, EVEN IF ADVISED OF THE POSSIBILITY OF SUCH DAMAGE.

'''Sony Venice camera reader'''

import csv
import typing
import re
import xml.etree.ElementTree as ET
from fractions import Fraction

import camdkit.model
import camdkit.utils as utils

NS_PREFIXES = {
  "nrt" : "urn:schemas-professionalDisc:nonRealTimeMeta:ver.2.10"
}

def find_value(doc: ET.ElementTree, item_name: str) -> typing.Optional[str]:
  elem = doc.find(f".//nrt:Item[@name='{item_name}']" , namespaces=NS_PREFIXES)

  if elem is None:
    return None

  attr = elem.get("value")

  if attr is None:
    return None

  return attr

def find_fps(doc: ET.ElementTree)  -> typing.Optional[Fraction]:
  elem = doc.find(".//nrt:VideoFrame" , namespaces=NS_PREFIXES)

  if elem is None:
    return None

  attr = elem.get("captureFps")

  if attr is None:
    return None

  fps_match = re.fullmatch("([0-9.]+)[a-zA-Z]", attr)

  if fps_match is None:
    return None

  return Fraction(fps_match.group(1))

def find_duration(doc: ET.ElementTree) -> typing.Optional[int]:
  try:
    elem = doc.find(".//nrt:Duration" , namespaces=NS_PREFIXES)

    if elem is None:
      return None

    attr = elem.get("value")

    if attr is None:
      return None

    return int(attr)

  except TypeError:
    return None

def find_px_dims(doc: ET.ElementTree) -> typing.Optional[camdkit.model.Dimensions]:
  try:
    elem = doc.find(".//nrt:VideoLayout" , namespaces=NS_PREFIXES)

    if elem is None:
      return None

    h_pixels = int(elem.get("numOfVerticalLine"))

    v_pixels = int(elem.get("pixel"))

    return camdkit.model.Dimensions(height=h_pixels, width=v_pixels)

  except TypeError:
    return None

def t_number_from_frac_stop(frac_stop_str: str) -> typing.Optional[float]:

  m = re.fullmatch("T ([0-9]+)(?: ([0-9]/10))?", frac_stop_str)

  if m is None:
    return None

  aperture_value = int(m.group(1))

  if m.group(2) is not None:
    aperture_value += Fraction(m.group(2))

  return 2**(float(aperture_value) / 2)

def int_or_none(value: typing.Optional[str]) -> typing.Optional[int]:
  return int(value) if value is not None else None

def to_clip(static_file: typing.IO, dynamic_file: typing.IO) -> camdkit.model.Clip:
  """Read Sony Venice camera metadata into a `Clip`.
  `static_file`: Static camera metadata. XML file.
  `dynamic_file`: Per-frame camera metadata. CSV file
  """

  # read clip metadata
  clip = camdkit.model.Clip()

  clip_metadata = ET.parse(static_file)

  clip.iso = int_or_none(find_value(clip_metadata, "ISOSensitivity"))

  clip.lens_serial_number = find_value(clip_metadata, "LensAttributes")

  clip.white_balance = int_or_none(find_value(clip_metadata, "WhiteBalance"))

<<<<<<< HEAD
  clip.anamorphic_squeeze = int_or_none(find_value(clip_metadata, "AnamorphicLensSqueezeRatio"))
=======
  clip.active_sensor_pixel_dimensions = find_px_dims(clip_metadata)

  pixel_aspect_ratio = find_value(clip_metadata, "PixelAspectRatio")

  if pixel_aspect_ratio is not None:
    m = re.fullmatch("([0-9]+):([0-9]+)", pixel_aspect_ratio)
    if m is not None:
      clip.anamorphic_squeeze = round(float(m.group(1)) / float(m.group(2)) * 100.0)
>>>>>>> b0fd0092

  clip_fps = find_fps(clip_metadata)

  if clip_fps is None:
    raise ValueError("No valid capture fps found")

  clip.capture_fps = utils.guess_fps(clip_fps)

  n_frames = find_duration(clip_metadata)

  if n_frames is None:
    raise ValueError("No valid duration found")

  pixel_pitch = 22800 / 3840 # page 5 of "VENICE v6 Ops.pdf"
  pix_dims = find_px_dims(clip_metadata)
  clip.active_sensor_physical_dimensions = camdkit.model.Dimensions(
        width=round(pix_dims.width * pixel_pitch),
        height=round(pix_dims.height * pixel_pitch)
      )

  # read frame metadata
  csv_data = list(csv.DictReader(dynamic_file))

  if len(csv_data) != n_frames:
    raise ValueError(f"Inconsistent frame count between header {n_frames} and frame {len(csv_data)} files")

  clip.duration = len(csv_data)/clip_fps

  clip.focal_length = tuple(int(m["Focal Length (mm)"]) for m in csv_data)

  clip.focal_position = tuple(round(float(m["Focus Distance (ft)"]) * 12 * 25.4) for m in csv_data)

  # TODO: clip.entrance_pupil_position

  clip.t_number = tuple(round(t_number_from_frac_stop(m["Aperture"]) * 1000) for m in csv_data)

  return clip<|MERGE_RESOLUTION|>--- conflicted
+++ resolved
@@ -136,18 +136,11 @@
 
   clip.white_balance = int_or_none(find_value(clip_metadata, "WhiteBalance"))
 
-<<<<<<< HEAD
-  clip.anamorphic_squeeze = int_or_none(find_value(clip_metadata, "AnamorphicLensSqueezeRatio"))
-=======
-  clip.active_sensor_pixel_dimensions = find_px_dims(clip_metadata)
-
   pixel_aspect_ratio = find_value(clip_metadata, "PixelAspectRatio")
-
   if pixel_aspect_ratio is not None:
     m = re.fullmatch("([0-9]+):([0-9]+)", pixel_aspect_ratio)
     if m is not None:
       clip.anamorphic_squeeze = round(float(m.group(1)) / float(m.group(2)) * 100.0)
->>>>>>> b0fd0092
 
   clip_fps = find_fps(clip_metadata)
 
