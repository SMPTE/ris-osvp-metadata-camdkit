--- conflicted
+++ resolved
@@ -63,11 +63,8 @@
 
     clip.set_fps(Fraction(csv_data[0]["Project FPS"]))
 
-<<<<<<< HEAD
     clip.set_white_balance(int(csv_data[0]["White Balance"]))
 
-=======
->>>>>>> 4bbb3bf0
     clip.set_sensor_pixel_dimensions(
       camdkit.model.SensorPixelDimensions(
         width=int(csv_data[0]["Image Width"]),
@@ -87,6 +84,7 @@
     clip.set_focal_length(tuple(int(float(m["Lens Focal Length"]) * 1000) for m in csv_data))
 
     clip.set_focal_position(tuple(int(float(m["Lens Focus Distance"]) * 1000) for m in csv_data))
+
     clip.set_iris_position(tuple(Fraction(int(m["Lens Linear Iris"]), 1000) for m in csv_data))
 
     # TODO: Entrance Pupil Position
